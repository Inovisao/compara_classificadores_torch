--- conflicted
+++ resolved
@@ -47,17 +47,10 @@
 
 # No learning rate here. The lr must be set in roda.sh.
 MODEL_HYPERPARAMETERS = {
-<<<<<<< HEAD
-    "NUM_EPOCHS": 1000,
-    "PATIENCE": 100,
-    "TOLERANCE": 0.0,
-    "USE_TRANSFER_LEARNING": True,
-=======
     "NUM_EPOCHS": 5,
     "PATIENCE": 2,
     "TOLERANCE": 0.1,
     "USE_TRANSFER_LEARNING": False,
->>>>>>> 74628939
     "DEVICE": "cuda" if torch.cuda.is_available() else "cpu",
     "EXPLAINERS": ["gradcam", "shap"], # Available: GradCAM, Occlusion, GuidedBackprop, SHAP
 }
